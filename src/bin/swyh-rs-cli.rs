--- conflicted
+++ resolved
@@ -383,57 +383,4 @@
             (ssdp_interval_mins * 60.0 * 1000.0) as u64,
         ));
     }
-<<<<<<< HEAD
-=======
-}
-
-/// TODO: Dedup this code
-///
-/// inject silence into the audio stream to solve problems with Sonos when pusing audio
-/// contributed by @genekellyjr, see issue #71
-///
-fn run_silence_injector(device: &Device) {
-    // straight up copied from cpal docs cause I don't know syntax or anything
-    /* let mut supported_configs_range = audio_output_device
-        .supported_output_configs()
-        .expect("error while querying configs");
-    let supported_config = supported_configs_range
-        .next()
-        .expect("no supported config?!")
-        .with_max_sample_rate();
-    */
-    let config = device.default_config();
-    let sample_format = config.sample_format();
-    let err_fn = |err| eprintln!("an error occurred on the output audio stream: {err}");
-    let config = config.clone().into();
-
-    // CPAL 0.15 switched to dasp_sample:
-    // see https://github.com/RustAudio/cpal/commit/85d773d59f1725b25002c6f04aa2eb9b43a75b76#diff-babb62f9985b4798a655658e440a565984ce15b25e63a82fc4b3cc0b54fd2a02
-    fn write_silence<T: Sample>(data: &mut [T], _: &cpal::OutputCallbackInfo) {
-        for sample in data.iter_mut() {
-            *sample = Sample::EQUILIBRIUM;
-        }
-    }
-
-    let device = device.as_ref();
-    let stream = match sample_format {
-        SampleFormat::F32 => device
-            .build_output_stream(&config, write_silence::<f32>, err_fn, None)
-            .unwrap(),
-        SampleFormat::I16 => device
-            .build_output_stream(&config, write_silence::<i16>, err_fn, None)
-            .unwrap(),
-        SampleFormat::U16 => device
-            .build_output_stream(&config, write_silence::<u16>, err_fn, None)
-            .unwrap(),
-        format => panic!("Unsupported sample format: {format:?}"),
-    };
-    stream
-        .play()
-        .expect("Unable to inject silence into the output stream");
-
-    loop {
-        thread::sleep(Duration::from_secs(1));
-    }
->>>>>>> 7852b1d4
 }