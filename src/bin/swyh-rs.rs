#![cfg(feature = "gui")]
#![cfg_attr(not(debug_assertions), windows_subsystem = "windows")] // to suppress console with debug output for release builds
///
/// swyh-rs
///
/// Basic SWYH (<https://www.streamwhatyouhear.com>, source repo <https://github.com/StreamWhatYouHear/SWYH)> clone entirely written in rust.
///
/// I wrote this because I a) wanted to learn Rust and b) SWYH did not work on Linux and did not work well with Volumio (push streaming does not work).
///
/// For the moment all music is streamed in wav-format (audio/l16) with the sample rate of the music source (the default audio device, I use `HiFi` Cable Input).
///
/// Tested on Windows 10 and on Ubuntu 20.04 with Raspberry Pi based Volumio DLNA renderers and with a Harman-Kardon AVR DLNA device.
/// I don't have access to a Mac, so I don't know if this would also work.
///
///
/*
MIT License

Copyright (c) 2020 dheijl

Permission is hereby granted, free of charge, to any person obtaining a copy
of this software and associated documentation files (the "Software"), to deal
in the Software without restriction, including without limitation the rights
to use, copy, modify, merge, publish, distribute, sublicense, and/or sell
copies of the Software, and to permit persons to whom the Software is
furnished to do so, subject to the following conditions:

The above copyright notice and this permission notice shall be included in all
copies or substantial portions of the Software.

THE SOFTWARE IS PROVIDED "AS IS", WITHOUT WARRANTY OF ANY KIND, EXPRESS OR
IMPLIED, INCLUDING BUT NOT LIMITED TO THE WARRANTIES OF MERCHANTABILITY,
FITNESS FOR A PARTICULAR PURPOSE AND NONINFRINGEMENT. IN NO EVENT SHALL THE
AUTHORS OR COPYRIGHT HOLDERS BE LIABLE FOR ANY CLAIM, DAMAGES OR OTHER
LIABILITY, WHETHER IN AN ACTION OF CONTRACT, TORT OR OTHERWISE, ARISING FROM,
OUT OF OR IN CONNECTION WITH THE SOFTWARE OR THE USE OR OTHER DEALINGS IN THE
SOFTWARE.
*/
use swyh_rs::{
    enums::{messages::MessageType, streaming::StreamingState},
    globals::statics::{
        APP_DATE, APP_VERSION, ONE_MINUTE, SERVER_PORT, THREAD_STACK, get_clients, get_config_mut,
        get_msgchannel, get_renderers, get_renderers_mut,
    },
    openhome::rendercontrol::{Renderer, StreamInfo, WavData, discover},
    server::streaming_server::run_server,
    ui::mainform::MainForm,
    utils::{
        audiodevices::{
            capture_output_audio, get_default_audio_output_device, get_output_audio_devices,
        },
        bincommon::run_silence_injector,
        local_ip_address::{get_interfaces, get_local_addr},
        priority::raise_priority,
        ui_logger::*,
    },
};

use cpal::traits::StreamTrait;
use crossbeam_channel::{Receiver, Sender, unbounded};
use fltk::{app, misc::Progress, prelude::ButtonExt};
use hashbrown::HashMap;
use log::{LevelFilter, debug, info};
#[cfg(any(debug_assertions, target_os = "linux"))]
use simplelog::{ColorChoice, CombinedLogger, ConfigBuilder, TermLogger, WriteLogger};
#[cfg(not(any(debug_assertions, target_os = "linux")))]
use simplelog::{CombinedLogger, ConfigBuilder, WriteLogger};
use std::{
    cell::Cell,
    fs::File,
    net::IpAddr,
    path::Path,
    rc::Rc,
    thread::{self},
    time::Duration,
};

pub const APP_NAME: &str = "SWYH-RS";

/// swyh-rs
///
/// - set up the fltk GUI
/// - setup and start audio capture
/// - start the streaming webserver
/// - start ssdp discovery of media renderers thread
/// - run the GUI, and show any renderers found in the GUI as buttons (to start/stop playing)
fn main() {
    // first initialize cpal audio to prevent COM reinitialize panic on Windows
    let mut audio_output_device =
        get_default_audio_output_device().expect("No default audio device");

    // initialize config
    let mut config = {
        let mut conf = get_config_mut();
        if conf.sound_source.is_none() {
            conf.sound_source = Some(audio_output_device.name().into());
            let _ = conf.update_config();
        }
        conf.clone()
    };

    let config_changed: Rc<Cell<bool>> = Rc::new(Cell::new(false));

    // configure simplelogger
    let config_id = config.config_id.clone().unwrap();
    let logfilename = "log{}.txt".replace("{}", &config_id);
    let logfile = Path::new(&config.log_dir()).join(logfilename);
    if cfg!(debug_assertions) {
        config.log_level = LevelFilter::Debug;
    }
    let loglevel = config.log_level;
    let log_config = ConfigBuilder::new()
        .set_time_format_rfc2822()
        .set_time_offset_to_local()
        .unwrap()
        .build();
    // disable TermLogger on susbsystem Windows because it panics now with Rust edition 2021
    #[cfg(any(debug_assertions, target_os = "linux"))]
    let _ = CombinedLogger::init(vec![
        TermLogger::new(
            loglevel,
            log_config.clone(),
            simplelog::TerminalMode::Stderr,
            ColorChoice::Auto,
        ),
        WriteLogger::new(loglevel, log_config.clone(), File::create(logfile).unwrap()),
    ]);
    #[cfg(not(any(debug_assertions, target_os = "linux")))]
    let _ = CombinedLogger::init(vec![WriteLogger::new(
        loglevel,
        log_config.clone(),
        File::create(logfile).unwrap(),
    )]);

    info!(
        "{} V {}(build: {}) - Running on {}, {}, {} - Logging started.",
        APP_NAME,
        APP_VERSION,
        APP_DATE.unwrap_or("beta"),
        std::env::consts::ARCH,
        std::env::consts::FAMILY,
        std::env::consts::OS
    );
    #[cfg(debug_assertions)]
    ui_log(
        LogCategory::Warning,
        "Running DEBUG build => log level set to DEBUG!",
    );

    if let Some(config_id) = &config.config_id
        && !config_id.is_empty()
    {
        ui_log(
            LogCategory::Info,
            &format!("Loaded configuration -c {config_id}"),
        );
    }
    ui_log(LogCategory::Info, &format!("{config:?}"));

    info!("Config: {config:?}");

    // get the output device from the config and get all available audio source names
    let audio_devices = get_output_audio_devices();
    let mut source_names: Vec<String> = Vec::with_capacity(audio_devices.len());
    let config_name = config.sound_source.as_ref().unwrap();
    for (index, adev) in audio_devices.into_iter().enumerate() {
        let adevname = adev.name().to_string();
        if let Some(config_id) = config.sound_source_index {
            // index is needed for duplicate audio device names in Windows
            if config_id == index as i32 && adevname == *config_name {
                audio_output_device = adev;
                info!("Selected audio source: {adevname}[#{index}]");
            }
        } else if adevname == *config_name {
            audio_output_device = adev;
            info!("Selected audio source: {adevname}");
        }
        source_names.push(adevname);
    }

    // get the list of available networks
    let networks = get_interfaces();

    // get the default network that connects to the internet
    let local_addr: IpAddr = {
        fn get_default_address() -> IpAddr {
            let addr = get_local_addr().expect("Could not obtain local address.");
            let mut conf = get_config_mut();
            conf.last_network = Some(addr.to_string());
            let _ = conf.update_config();
            addr
        }
        if let Some(ref net) = config.last_network {
            let mut nw = net.parse().unwrap();
            if !networks.contains(net) {
                nw = get_default_address();
            }
            nw
        } else {
            get_default_address()
        }
    };

    // we need to pass some audio config data to the play function
    let audio_cfg = audio_output_device.default_config();
    let wd = WavData {
        sample_format: audio_cfg.sample_format(),
        sample_rate: audio_cfg.sample_rate(),
        channels: audio_cfg.channels(),
    };

    // we now have enough information to create the GUI with meaningful data
    let version_string = format!("{APP_VERSION}(build: {})", APP_DATE.unwrap_or("beta"));
    let mut mf = MainForm::create(
        &config,
        &config_changed,
        &source_names,
        &networks,
        local_addr,
        &wd,
        &version_string,
    );

    // raise process priority a bit to prevent audio stuttering under cpu load
    raise_priority();

    // the rms monitor channel
    let rms_channel: (Sender<Vec<f32>>, Receiver<Vec<f32>>) = unbounded();

    // capture system audio
    debug!("Try capturing system audio");
    let mut stream: cpal::Stream;
    let rms_chan1 = rms_channel.clone();
    match capture_output_audio(&audio_output_device, rms_chan1.0) {
        Some(s) => {
            stream = s;
            stream.play().unwrap();
        }
        _ => {
            ui_log(
                LogCategory::Error,
                "Could not capture audio ...Please check configuration.",
            );
        }
    }

    // If silence injector is on, create a silence injector stream and keep it alive
    let _silence_stream = {
        if let Some(true) = config.inject_silence {
            if let Some(stream) = run_silence_injector(&audio_output_device) {
                ui_log(
                    LogCategory::Info,
                    "Injecting silence into the output stream",
                );
                Some(stream)
            } else {
                ui_log(LogCategory::Error, "Unable to inject silence !!");
                None
            }
        } else {
            None
        }
    };

    // get the message channel
    let msg_tx = get_msgchannel().0.clone();
    let msg_rx = get_msgchannel().1.clone();

    // now start the SSDP discovery update thread with a Crossbeam channel for renderer updates
    if config.ssdp_interval_mins > 0.0 {
        ui_log(LogCategory::Info, "Starting SSDP discovery");
        let ssdp_int = config.ssdp_interval_mins;
        let ssdp_tx = msg_tx.clone();
        let _ = thread::Builder::new()
            .name("ssdp_updater".into())
            .stack_size(THREAD_STACK)
            .spawn(move || run_ssdp_updater(&ssdp_tx, ssdp_int))
            .unwrap();
    } else {
        ui_log(
            LogCategory::Info,
            "SSDP interval 0 => Skipping SSDP discovery",
        );
    }
    // also start the "monitor_rms" thread
    let rms_chan2 = rms_channel.clone();
    let rms_receiver = rms_chan2.1;
    let mon_l = mf.rms_mon_l.clone();
    let mon_r = mf.rms_mon_r.clone();
    let _ = thread::Builder::new()
        .name("rms_monitor".into())
        .stack_size(THREAD_STACK)
        .spawn(move || {
            run_rms_monitor(wd, &rms_receiver, mon_l, mon_r);
        })
        .unwrap();

    // finally start a webserver on the local address,
    let server_port = config.server_port.unwrap_or(SERVER_PORT);
    let feedback_tx = msg_tx.clone();
    let _ = thread::Builder::new()
        .name("swyh_rs_webserver".into())
        .stack_size(THREAD_STACK)
        .spawn(move || {
            run_server(&local_addr, server_port, wd, &feedback_tx);
        })
        .unwrap();
    // give the webserver a chance to start
    thread::yield_now();

    // and now we can run the GUI event loop, app::awake() is used by the various threads to
    // trigger updates when something has changed, some threads use Crossbeam channels
    // to signal what has changed
    while app::wait() {
        if app::should_program_quit() {
            break;
        }
        // test for a configuration change that needs an app restart to take effect
        if config_changed.get() {
            mf.show_restart_button();
        }
        // handle the messages from other threads
        while let Ok(msg) = msg_rx.try_recv() {
            match msg {
                // check if the streaming webserver has closed a connection not caused by
                // pushing a renderer button
                // in that case we turn the button off as a visual feedback for the user
                // but if auto_resume is set, we restart playing instead
                MessageType::PlayerMessage(streamer_feedback) => {
                    // check for multiple renderers at same ip address (Bubble UPNP)
                    let mut same_ip: Vec<Renderer> = get_renderers()
                        .clone()
                        .into_iter()
                        .filter(|r| r.remote_addr == streamer_feedback.remote_ip)
                        .collect();
                    // the following only works for players with a unique IP address
                    if same_ip.len() == 1 {
                        // we have only one renderer with this IP address
                        let renderer = &mut same_ip[0];
                        // get the button associated with this renderer
                        if let Some(mut button) = renderer.rend_ui.button.clone() {
                            match streamer_feedback.streaming_state {
                                StreamingState::Started => {
                                    update_playstate(&streamer_feedback.remote_ip, true);
                                    button.set(true);
                                }
                                StreamingState::Ended => {
                                    // first check if the renderer has actually not started streaming again
                                    // as this can happen with Bubble/Nest Audio Openhome
                                    let still_streaming = get_clients().values().any(|chanstrm| {
                                        chanstrm.remote_ip == streamer_feedback.remote_ip
                                    });
                                    if still_streaming {
                                        // still streaming, this is possible with Bubble/Nest
                                        button.set(true);
                                        update_playstate(&streamer_feedback.remote_ip, true);
                                    } else {
                                        // streaming has really ended
                                        update_playstate(&streamer_feedback.remote_ip, false);
                                        if mf.auto_resume.is_set() && button.is_set() {
                                            let streaminfo = StreamInfo::new(wd.sample_rate.0);
                                            let _ = renderer.play(&local_addr, streaminfo);
                                            update_playstate(&streamer_feedback.remote_ip, true);
                                        } else {
                                            button.set(false);
                                        }
                                    }
                                }
                            }
                        }
                    } else {
                        // we have multiple renderers at this IP address, so no correlation to a button
                        // so there's nothing we can do here...
                        // except perhaps inquire each player with same_ip for the current transport state ?
                    }
                }
                // check the ssdp discovery thread channel for newly discovered renderers
                // add a new button below the last one for each discovered renderer
                MessageType::SsdpMessage(mut newr) => {
                    let vol = newr.get_volume();
                    debug!("Renderer {} Volume: {vol}", newr.dev_name);
                    // add a button for the new player
                    mf.add_renderer_button(&mut newr);
                }
                // check the logchannel for new log messages to show in the logger textbox
                MessageType::LogMessage(msg) => {
                    mf.add_log_msg(&msg);
                }
                MessageType::CaptureAborted() => {
                    // retry count when audio capture is broken
                    let mut capture_retry_count = 0i32;
                    while capture_retry_count <= 5 {
                        thread::sleep(Duration::from_millis(250));
                        capture_retry_count += 1;
                        debug!("Retrying capturing audio #{capture_retry_count}");
                        let audio_devices = get_output_audio_devices();
                        let config_name: &String = config.sound_source.as_ref().unwrap();
                        // ignore sound index as it may have changed, so duplicate names won't probably work
                        let mut found_audio_device = false;
                        for adev in audio_devices.into_iter() {
                            let adevname = adev.name().to_string();
                            if adevname == *config_name {
                                audio_output_device = adev;
                                info!("Audio capture: reselecting audio source: {adevname}");
                                found_audio_device = true;
                                break;
                            }
                        }
                        if found_audio_device {
                            let rms_chan3 = rms_channel.clone();
                            if let Some(s) = capture_output_audio(&audio_output_device, rms_chan3.0)
                            {
                                stream = s;
                                stream.play().unwrap();
                                info!("Audio capture resumed.");
                                break;
                            }
                        }
                    }
                }
            }
        }
    } // while app::wait()

    // if anyone is still streaming: stop them first
    let mut active_players: Vec<String> = Vec::new();
    let renderers = get_renderers_mut().clone();
    for mut renderer in renderers {
        if let Some(button) = renderer.rend_ui.button.as_ref()
            && button.is_set()
        {
            ui_log(
                LogCategory::Info,
                &format!("Shutting down {}", &renderer.dev_name),
            );
            app::redraw();
            active_players.push(renderer.remote_addr.clone());
            renderer.stop_play();
            app::redraw();
        }
    }
    // remember active players in config for auto_reconnect
    {
        let mut config = get_config_mut();
        config.active_renderers = active_players;
        let _ = config.update_config();
    }
    // and now wait some time for them to stop the HTTP streaming connection too
    for _ in 0..50 {
        if get_clients().is_empty() {
            info!("No active HTTP streaming connections - exiting.");
            break;
        }
        thread::sleep(Duration::from_millis(100));
    }
    if !get_clients().is_empty() {
        info!("Time-out waiting for HTTP streaming shutdown - exiting.");
    }
    log::logger().flush();
}

/// update the playstate for the renderer with this ip address
fn update_playstate(remote_addr: &str, playing: bool) {
    get_renderers_mut()
        .iter_mut()
        .find(|r| r.remote_addr == remote_addr)
        .unwrap_or_else(|| {
            panic!("Global Renderers list unconsistent with local Renderers for {remote_addr}")
        })
        .playing = playing;
}

/// run the `ssdp_updater` - thread that periodically run ssdp discovery
/// and detect new renderers
/// send any new renderers to te main thread on the Crossbeam ssdp channel
fn run_ssdp_updater(ssdp_tx: &Sender<MessageType>, ssdp_interval_mins: f64) {
    let agent = ureq::agent();
    // the hashmap used to detect new renderers
    let mut rmap: HashMap<String, Renderer> = HashMap::new();
    loop {
        let renderers = discover(&agent, &rmap).unwrap_or_default();
        for r in &renderers {
            rmap.entry(r.location.clone()).or_insert_with(|| {
                info!(
                    "Found new renderer {} {}  at {}",
                    r.dev_name, r.dev_model, r.remote_addr
                );
                ssdp_tx
                    .send(MessageType::SsdpMessage(Box::new(r.clone())))
                    .unwrap();
                app::awake();
                r.clone()
            });
        }
        thread::sleep(Duration::from_millis(
            (ssdp_interval_mins * ONE_MINUTE) as u64,
        ));
    }
}

/// compute the left and right channel RMS value for every 100 ms period
/// and show the values in the UI
fn run_rms_monitor(
    wd: WavData,
    rms_receiver: &Receiver<Vec<f32>>,
    mut rms_frame_l: Progress,
    mut rms_frame_r: Progress,
) {
    const I16_MAX: f32 = i16::MAX as f32;
    // compute # of samples needed to get a 10 Hz refresh rate, multiple of 4 samples
    let samples_per_update =
        (((wd.sample_rate.0 * u32::from(wd.channels)) / 10) as usize) & !3usize;
    let mut total_samples = 0usize;
    let mut ch_sum = (0f32, 0f32);
    while let Ok(samples) = rms_receiver.recv() {
        total_samples += samples.len();
<<<<<<< HEAD
        // sum left and right channel samples, 4 samples at a time
        // this uses SIMD movps/addps/mulps for 4 f32s at a time
        let chunks = samples.chunks_exact(4);
        let remainder = chunks.remainder();
        ch_sum = chunks.fold(ch_sum, |acc, x| {
=======
        // sum left and right channel samples, 4 samples at a time (uses simd mulps)
        ch_sum = samples.chunks(4).fold(ch_sum, |acc, x| {
>>>>>>> be0b2d4a
            let vl1 = x[0] * I16_MAX;
            let vr1 = x[1] * I16_MAX;
            let vl2 = x[2] * I16_MAX;
            let vr2 = x[3] * I16_MAX;
            (
                acc.0 + (vl1 * vl1) + (vl2 * vl2),
                acc.1 + (vr1 * vr1) + (vr2 * vr2),
            )
        });
        if remainder.len() == 2 {
            let vl = remainder[0] * I16_MAX;
            let vr = remainder[1] * I16_MAX;
            ch_sum.0 += vl * vl;
            ch_sum.1 += vr * vr;
        }
        // compute and show current RMS values if enough samples collected
        if total_samples >= samples_per_update {
            let samples_per_channel = (total_samples / wd.channels as usize) as f32;
            let rms_l = f64::from((ch_sum.0 / samples_per_channel).sqrt());
            let rms_r = f64::from((ch_sum.1 / samples_per_channel).sqrt());
            total_samples = 0;
            ch_sum = (0.0, 0.0);
            rms_frame_l.set_value(rms_l);
            rms_frame_r.set_value(rms_r);
            app::awake();
        }
    }
}<|MERGE_RESOLUTION|>--- conflicted
+++ resolved
@@ -514,16 +514,11 @@
     let mut ch_sum = (0f32, 0f32);
     while let Ok(samples) = rms_receiver.recv() {
         total_samples += samples.len();
-<<<<<<< HEAD
         // sum left and right channel samples, 4 samples at a time
         // this uses SIMD movps/addps/mulps for 4 f32s at a time
         let chunks = samples.chunks_exact(4);
         let remainder = chunks.remainder();
         ch_sum = chunks.fold(ch_sum, |acc, x| {
-=======
-        // sum left and right channel samples, 4 samples at a time (uses simd mulps)
-        ch_sum = samples.chunks(4).fold(ch_sum, |acc, x| {
->>>>>>> be0b2d4a
             let vl1 = x[0] * I16_MAX;
             let vr1 = x[1] * I16_MAX;
             let vl2 = x[2] * I16_MAX;
